import os
from pathlib import Path, PurePath

THIS_PATH = os.path.realpath(__file__)

SUPPORTED_BROWSERS = ("safari", "chrome", "firefox")
# sub-versions of chrome differentiated by profiles and/or profile extensions
SUPPORTED_SUBCASES = ("ubo","brave")
RESOURCES_PATH = Path(THIS_PATH, "..", "..", "resources").resolve()
CERT_PATH = RESOURCES_PATH / Path("certs")
LEAF_CERT = CERT_PATH / Path("mitmproxy-ca-cert.cer")
LOG_HEADERS_SCRIPT_PATH = RESOURCES_PATH / Path("scripts", "log_headers.py")

DEFAULT_FIREFOX_PROFILE = RESOURCES_PATH / Path("profiles/firefox")

<<<<<<< HEAD
CHROME_POLICY_PATH = RESOURCES_PATH / Path("misc", "chrome_policy.json")
=======
DEFAULT_PROFILE_PATH = '/tmp/profiles/default'
DEFAULT_LOG_PATH = '/tmp/logs/log.json'

DEFAULT_LOCATIONS = {"chrome": "/usr/bin/chromium-browser",
                     "firefox": "/usr/bin/firefox"}
>>>>>>> a2fd5d0e

DEFAULT_PROXY_HOST = "127.0.0.1"
DEFAULT_PROXY_PORT = 8888

URL = "url"
TIMESTAMP = "timestamp"
ORIGIN = "origin"
TOKEN_LOCATION = "token_location"
TOKEN_KEY = "token_key"
TOKEN_VALUE = "token_value"
SITE = "site"
REQUESTED_ETLD1 = "requested etld+1"
NODE_TYPE = "type"<|MERGE_RESOLUTION|>--- conflicted
+++ resolved
@@ -5,24 +5,20 @@
 
 SUPPORTED_BROWSERS = ("safari", "chrome", "firefox")
 # sub-versions of chrome differentiated by profiles and/or profile extensions
-SUPPORTED_SUBCASES = ("ubo","brave")
+SUPPORTED_SUBCASES = ("ubo", "brave")
 RESOURCES_PATH = Path(THIS_PATH, "..", "..", "resources").resolve()
 CERT_PATH = RESOURCES_PATH / Path("certs")
 LEAF_CERT = CERT_PATH / Path("mitmproxy-ca-cert.cer")
 LOG_HEADERS_SCRIPT_PATH = RESOURCES_PATH / Path("scripts", "log_headers.py")
 
 DEFAULT_FIREFOX_PROFILE = RESOURCES_PATH / Path("profiles/firefox")
+CHROME_POLICY_PATH = RESOURCES_PATH / Path("misc", "chrome_policy.json")
 
-<<<<<<< HEAD
-CHROME_POLICY_PATH = RESOURCES_PATH / Path("misc", "chrome_policy.json")
-=======
 DEFAULT_PROFILE_PATH = '/tmp/profiles/default'
 DEFAULT_LOG_PATH = '/tmp/logs/log.json'
 
 DEFAULT_LOCATIONS = {"chrome": "/usr/bin/chromium-browser",
                      "firefox": "/usr/bin/firefox"}
->>>>>>> a2fd5d0e
-
 DEFAULT_PROXY_HOST = "127.0.0.1"
 DEFAULT_PROXY_PORT = 8888
 
